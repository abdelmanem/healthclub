--- conflicted
+++ resolved
@@ -6,15 +6,11 @@
   CardContent,
   Button,
   Tabs,
-<<<<<<< HEAD
-  Tab
-=======
   Tab,
   List,
   ListItem,
   ListItemText,
   Divider
->>>>>>> f0424b70
 } from '@mui/material';
 import { Add } from '@mui/icons-material';
 import { GuestSearch } from '../components/guest/GuestSearch';
@@ -28,9 +24,6 @@
 import { EmergencyContactList } from '../components/guest/EmergencyContactList';
 import { CreateAddressDialog } from '../components/guest/CreateAddressDialog';
 import { CreateEmergencyContactDialog } from '../components/guest/CreateEmergencyContactDialog';
-<<<<<<< HEAD
-import { guestsService, Guest as GuestType, HistoricalReservation } from '../services/guests';
-=======
 import { GuestJourneyTracker } from '../components/guest/advanced/GuestJourneyTracker';
 import { GuestRetentionTracker } from '../components/guest/advanced/GuestRetentionTracker';
 import { GuestSegmentation } from '../components/guest/advanced/GuestSegmentation';
@@ -38,7 +31,6 @@
 import { GuestAnalytics } from '../components/guest/advanced/GuestAnalytics';
 import { GuestFeedbackManager } from '../components/guest/advanced/GuestFeedbackManager';
 import { guestsService, Guest as GuestType } from '../services/guests';
->>>>>>> f0424b70
 import { guestPreferencesService } from '../services/guestPreferences';
 import { guestCommunicationsService } from '../services/guestCommunications';
 import { useNavigate } from 'react-router-dom';
@@ -49,12 +41,7 @@
 
 export const GuestManagement: React.FC = () => {
   const [selectedGuest, setSelectedGuest] = useState<Guest | null>(null);
-<<<<<<< HEAD
-  const [reservationHistory, setReservationHistory] = useState<HistoricalReservation[]>([]);
-  const [loadingHistory, setLoadingHistory] = useState(false);
-=======
   const [activeTab, setActiveTab] = useState(0);
->>>>>>> f0424b70
   const [isCreateOpen, setIsCreateOpen] = useState(false);
   const [isEditOpen, setIsEditOpen] = useState(false);
   const [isAddressDialogOpen, setIsAddressDialogOpen] = useState(false);
@@ -62,34 +49,13 @@
   const [isContactDialogOpen, setIsContactDialogOpen] = useState(false);
   const [editingContact, setEditingContact] = useState<any | null>(null);
   const [isQuickResOpen, setIsQuickResOpen] = useState(false);
-<<<<<<< HEAD
-  const [leftTab, setLeftTab] = useState(0);
-=======
   const [guestReservations, setGuestReservations] = useState<any[]>([]);
   const [reservationsLoading, setReservationsLoading] = useState(false);
->>>>>>> f0424b70
   const navigate = useNavigate();
 
   const handleGuestSelect = (guest: Guest) => {
     setSelectedGuest(guest);
   };
-
-  useEffect(() => {
-    const run = async () => {
-      if (!selectedGuest) { setReservationHistory([]); return; }
-      setLoadingHistory(true);
-      try {
-        const data = await guestsService.reservationHistory(selectedGuest.id);
-        setReservationHistory(data);
-      } catch (e) {
-        console.error(e);
-        setReservationHistory([]);
-      } finally {
-        setLoadingHistory(false);
-      }
-    };
-    run();
-  }, [selectedGuest]);
 
   const addresses = useMemo(() => (selectedGuest as any)?.addresses ?? [], [selectedGuest]);
   const contacts = useMemo(() => (selectedGuest as any)?.emergency_contacts ?? [], [selectedGuest]);
@@ -225,46 +191,6 @@
               <GuestSearch onGuestSelect={handleGuestSelect} />
             </CardContent>
           </Card>
-          <Box mt={2}>
-            <Card>
-              <CardContent>
-                <Tabs value={leftTab} onChange={(_, v) => setLeftTab(v)} aria-label="guest-left-tabs" variant="scrollable" scrollButtons allowScrollButtonsMobile>
-                  <Tab label="Reservation History" />
-                </Tabs>
-                {leftTab === 0 && (
-                  <Box mt={2}>
-                    {!selectedGuest ? (
-                      <Typography variant="body2" color="text.secondary">Select a guest to view reservation history.</Typography>
-                    ) : (
-                      <>
-                        {loadingHistory ? (
-                          <Typography variant="body2" color="text.secondary">Loading...</Typography>
-                        ) : reservationHistory.length === 0 ? (
-                          <Typography variant="body2" color="text.secondary">No historical reservations found.</Typography>
-                        ) : (
-                          <Box display="grid" gap={1}>
-                            {reservationHistory.map((h) => (
-                              <Box key={`${h.history_id}`} sx={{ border: '1px solid #eee', borderRadius: 1, p: 1 }}>
-                                <Typography variant="subtitle2">
-                                  {h.history_date} — {h.history_type === '+' ? 'Created' : h.history_type === '~' ? 'Changed' : 'Deleted'}
-                                </Typography>
-                                <Typography variant="body2" color="text.secondary">
-                                  {h.start_time ?? '-'} → {h.end_time ?? '-'} | Status: {h.status ?? '-'} | Location: {h.location_name ?? '-'}
-                                </Typography>
-                                {h.notes ? (
-                                  <Typography variant="body2" sx={{ mt: 0.5 }}>{h.notes}</Typography>
-                                ) : null}
-                              </Box>
-                            ))}
-                          </Box>
-                        )}
-                      </>
-                    )}
-                  </Box>
-                )}
-              </CardContent>
-            </Card>
-          </Box>
         </Box>
         <Box>
           <Card>
