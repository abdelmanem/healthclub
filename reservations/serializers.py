from rest_framework import serializers
<<<<<<< HEAD
from .models import Location, Reservation, ReservationService, LocationType, LocationStatus, HistoricalReservation
=======
from .models import Location, Reservation, ReservationService, LocationType, LocationStatus, HousekeepingTask
>>>>>>> f0424b70
from datetime import timedelta
from config.models import SystemConfiguration


class LocationTypeSerializer(serializers.ModelSerializer):
    class Meta:
        model = LocationType
        fields = ["id", "name", "description", "is_active"]


class LocationStatusSerializer(serializers.ModelSerializer):
    class Meta:
        model = LocationStatus
        fields = ["id", "name", "description", "is_active"]


class LocationSerializer(serializers.ModelSerializer):
    type = LocationTypeSerializer(read_only=True)
    status = LocationStatusSerializer(read_only=True)
    type_id = serializers.PrimaryKeyRelatedField(queryset=LocationType.objects.all(), source='type', write_only=True, required=False, allow_null=True)
    status_id = serializers.PrimaryKeyRelatedField(queryset=LocationStatus.objects.all(), source='status', write_only=True, required=False, allow_null=True)
    gender = serializers.CharField()
    is_clean = serializers.BooleanField()
    is_occupied = serializers.BooleanField(read_only=True)
    is_out_of_service = serializers.BooleanField()
    class Meta:
        model = Location
        fields = ["id", "name", "description", "capacity", "is_active", "gender", "is_clean", "is_occupied", "is_out_of_service", "type", "status", "type_id", "status_id"]


class ServiceDetailSerializer(serializers.Serializer):
    """Nested serializer for service details in ReservationService"""
    id = serializers.IntegerField()
    name = serializers.CharField()
    description = serializers.CharField()
    duration_minutes = serializers.IntegerField()
    price = serializers.DecimalField(max_digits=10, decimal_places=2)
    category = serializers.CharField(source='category.name', read_only=True)


class ReservationServiceSerializer(serializers.ModelSerializer):
    service_details = ServiceDetailSerializer(source='service', read_only=True)
    total_price = serializers.DecimalField(max_digits=10, decimal_places=2, read_only=True)
    service_duration_minutes = serializers.IntegerField(read_only=True)
    
    class Meta:
        model = ReservationService
        fields = [
            "id", 
            "service", 
            "service_details",
            "quantity", 
            "unit_price", 
            "total_price",
            "service_duration_minutes"
        ]
        read_only_fields = ["unit_price", "total_price", "service_duration_minutes"]

    def create(self, validated_data):
        # Ensure unit_price is set from service
        service = validated_data.get('service')
        if service and not validated_data.get('unit_price'):
            validated_data['unit_price'] = service.price
        return super().create(validated_data)


class ReservationSerializer(serializers.ModelSerializer):
    reservation_services = ReservationServiceSerializer(many=True, required=False)
    guest_name = serializers.CharField(source='guest.full_name', read_only=True)
    location_name = serializers.CharField(source='location.name', read_only=True)
    employee = serializers.SerializerMethodField()
    employee_name = serializers.SerializerMethodField()
    total_duration_minutes = serializers.SerializerMethodField()
    total_price = serializers.SerializerMethodField()
    location_is_out_of_service = serializers.BooleanField(source='location.is_out_of_service', read_only=True)

    class Meta:
        model = Reservation
        fields = [
            "id",
            "guest",
            "guest_name",
            "location",
            "location_name",
            "employee",
            "employee_name",
            "start_time",
            "end_time",
            "status",
            "notes",
            "reservation_services",
            "total_duration_minutes",
            "total_price",
            "checked_in_at",
            "in_service_at",
            "completed_at",
            "checked_out_at",
            "cancelled_at",
            "no_show_recorded_at",
            "location_is_out_of_service",
        ]
        read_only_fields = [
            "checked_in_at",
            "in_service_at", 
            "completed_at",
            "checked_out_at",
            "cancelled_at",
            "no_show_recorded_at",
        ]

    def _compute_end_time(self, start_time, services_data):
        """Compute end_time from service durations or default config."""
        total_minutes = 0
        if services_data:
            for srv in services_data:
                service = srv.get('service')
                quantity = srv.get('quantity', 1) or 1
                if service is not None:
                    try:
                        total_minutes += int(service.duration_minutes) * int(quantity)
                    except Exception:
                        pass
        if total_minutes <= 0:
            default_minutes = SystemConfiguration.get_value(
                key='default_reservation_duration_minutes',
                default=60,
                data_type='integer',
            )
            total_minutes = int(default_minutes or 60)
        return start_time + timedelta(minutes=total_minutes)

    def validate(self, attrs):
        start_time = attrs.get('start_time')
        end_time = attrs.get('end_time')
        services_data = attrs.get('reservation_services', [])
        guest = attrs.get('guest') or getattr(self.instance, 'guest', None)
        location = attrs.get('location') or getattr(self.instance, 'location', None)

        if not start_time:
            raise serializers.ValidationError({"start_time": "This field is required."})

        # Auto-compute end_time if missing
        if not end_time:
            attrs['end_time'] = self._compute_end_time(start_time, services_data)
        else:
            # If provided but invalid, raise a clear error instead of DB IntegrityError
            if end_time <= start_time:
                raise serializers.ValidationError({
                    "end_time": "end_time must be after start_time. Omit end_time to auto-calculate."
                })

        # Enforce room out-of-service block
        if location and getattr(location, 'is_out_of_service', False):
            raise serializers.ValidationError({
                "location": "Selected room is out of service and cannot be reserved."
            })

        # Enforce gender constraint if both available
        if guest and location:
            location_gender = getattr(location, 'gender', 'unisex')
            guest_gender = getattr(guest, 'gender', '') or ''
            if location_gender in ['male', 'female']:
                if guest_gender not in ['male', 'female'] or guest_gender != location_gender:
                    raise serializers.ValidationError({
                        "location": "Guest gender does not match the location's gender policy."
                    })

        return attrs

    def get_employee(self, obj):
        """Get the primary employee assigned to this reservation"""
        assignment = obj.employee_assignments.first()
        return assignment.employee.id if assignment else None

    def get_employee_name(self, obj):
        """Get the name of the primary employee assigned to this reservation"""
        assignment = obj.employee_assignments.first()
        if assignment:
            return f"{assignment.employee.user.first_name} {assignment.employee.user.last_name}".strip()
        return None

    def get_total_duration_minutes(self, obj):
        """Calculate total duration from all services"""
        total = 0
        for service in obj.reservation_services.all():
            total += service.service_duration_minutes
        return total

    def get_total_price(self, obj):
        """Calculate total price from all services"""
        total = 0
        for service in obj.reservation_services.all():
            total += service.total_price
        return total

    def create(self, validated_data):
        services_data = validated_data.pop("reservation_services", [])
        # Ensure end_time is set correctly (in case validate wasn't run for some reason)
        if not validated_data.get('end_time') and validated_data.get('start_time'):
            validated_data['end_time'] = self._compute_end_time(validated_data['start_time'], services_data)
        # Auto-assign a clean, vacant room if none provided
        if not validated_data.get('location'):
            from .models import Location
            qs = Location.objects.filter(is_active=True, is_out_of_service=False, is_clean=True, is_occupied=False)
            # Try gender match if guest has gender
            guest = validated_data.get('guest')
            guest_gender = getattr(guest, 'gender', '') or ''
            if guest and guest_gender in ['male', 'female']:
                qs = qs.filter(models.Q(gender='unisex') | models.Q(gender=guest_gender))
            # If services are provided, prefer rooms linked to those services
            service_ids = [s.get('service').id if hasattr(s.get('service'), 'id') else s.get('service') for s in services_data if s.get('service')]
            if service_ids:
                qs = qs.filter(services__in=service_ids).distinct()
            loc = qs.order_by('name').first()
            if loc:
                validated_data['location'] = loc
        reservation = Reservation.objects.create(**validated_data)
        for srv in services_data:
            ReservationService.objects.create(reservation=reservation, **srv)
        return reservation

    def update(self, instance, validated_data):
        services_data = validated_data.pop("reservation_services", None)
        for attr, value in validated_data.items():
            setattr(instance, attr, value)
        instance.save()
        if services_data is not None:
            instance.reservation_services.all().delete()
            for srv in services_data:
                ReservationService.objects.create(reservation=instance, **srv)
        return instance


<<<<<<< HEAD
class HistoricalReservationSerializer(serializers.ModelSerializer):
    guest_name = serializers.CharField(source='guest.full_name', read_only=True)
    location_name = serializers.CharField(source='location.name', read_only=True)
    employee_name = serializers.SerializerMethodField()

    class Meta:
        model = HistoricalReservation
        fields = [
            "id",
            "guest",
            "guest_name",
            "location",
            "location_name",
            "employee",
            "employee_name",
            "start_time",
            "end_time",
            "status",
            "notes",
            "history_id",
            "history_date",
            "history_type",
        ]
        read_only_fields = fields

    def get_employee_name(self, obj):
        try:
            employee = obj.employee
            if not employee:
                return None
            return f"{employee.user.first_name} {employee.user.last_name}".strip()
        except Exception:
            return None
=======
class HousekeepingTaskSerializer(serializers.ModelSerializer):
    location_name = serializers.CharField(source='location.name', read_only=True)
    reservation_id = serializers.IntegerField(source='reservation.id', read_only=True)

    class Meta:
        model = HousekeepingTask
        fields = [
            'id', 'location', 'location_name', 'reservation', 'reservation_id',
            'status', 'priority', 'due_at', 'assigned_to', 'notes', 'created_at', 'started_at',
            'completed_at', 'cancelled_at'
        ]
        read_only_fields = ['created_at', 'started_at', 'completed_at', 'cancelled_at']
>>>>>>> f0424b70
<|MERGE_RESOLUTION|>--- conflicted
+++ resolved
@@ -1,9 +1,5 @@
 from rest_framework import serializers
-<<<<<<< HEAD
-from .models import Location, Reservation, ReservationService, LocationType, LocationStatus, HistoricalReservation
-=======
 from .models import Location, Reservation, ReservationService, LocationType, LocationStatus, HousekeepingTask
->>>>>>> f0424b70
 from datetime import timedelta
 from config.models import SystemConfiguration
 
@@ -237,41 +233,6 @@
         return instance
 
 
-<<<<<<< HEAD
-class HistoricalReservationSerializer(serializers.ModelSerializer):
-    guest_name = serializers.CharField(source='guest.full_name', read_only=True)
-    location_name = serializers.CharField(source='location.name', read_only=True)
-    employee_name = serializers.SerializerMethodField()
-
-    class Meta:
-        model = HistoricalReservation
-        fields = [
-            "id",
-            "guest",
-            "guest_name",
-            "location",
-            "location_name",
-            "employee",
-            "employee_name",
-            "start_time",
-            "end_time",
-            "status",
-            "notes",
-            "history_id",
-            "history_date",
-            "history_type",
-        ]
-        read_only_fields = fields
-
-    def get_employee_name(self, obj):
-        try:
-            employee = obj.employee
-            if not employee:
-                return None
-            return f"{employee.user.first_name} {employee.user.last_name}".strip()
-        except Exception:
-            return None
-=======
 class HousekeepingTaskSerializer(serializers.ModelSerializer):
     location_name = serializers.CharField(source='location.name', read_only=True)
     reservation_id = serializers.IntegerField(source='reservation.id', read_only=True)
@@ -283,5 +244,4 @@
             'status', 'priority', 'due_at', 'assigned_to', 'notes', 'created_at', 'started_at',
             'completed_at', 'cancelled_at'
         ]
-        read_only_fields = ['created_at', 'started_at', 'completed_at', 'cancelled_at']
->>>>>>> f0424b70
+        read_only_fields = ['created_at', 'started_at', 'completed_at', 'cancelled_at']